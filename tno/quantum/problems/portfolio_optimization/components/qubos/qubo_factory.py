"""This module contains the ``QuboFactory`` class.

The ``QuboFactory` class provides a convenient interface for constructing intermediate
QUBO matrices for different objectives and constraints.
"""
from __future__ import annotations

from typing import Optional

import numpy as np
from numpy.typing import NDArray

from tno.quantum.problems.portfolio_optimization.components.io import PortfolioData

# pylint: disable=too-many-instance-attributes


class QuboFactory:
    """QuboFactory - A factory class for creating QUBO instances.

    This class provides a convenient interface for constructing intermediate QUBO
    matrices for different objectives and constraints.

    Methods:

    - `calc_minimize_hhi`: Calculate the to minimize HHI QUBO
    - `calc_maximize_roc1`: Calculate the to maximize return on capital QUBO variant 1
    - `calc_maximize_roc2`: Calculate the to maximize return on capital QUBO variant 2
    - `calc_emission_constraint`: Calculate the emission constraint QUBO
    - `calc_growth_factor_constraint`: Calculate the growth factor constraint QUBO
    - `calc_stabilize_c`: Calculate the constraint QUBO that stabilizes growth factor.
    """

    def __init__(self, portfolio_data: PortfolioData, k: int) -> None:
<<<<<<< HEAD
        """
=======
        """Init of the ``QuboFactory``.

>>>>>>> bd3d7847
        Args:
            portfolio_data: A ``PortfolioData`` object containing the portfolio to
                optimize.
            k: The number of bits that are used to represent the outstanding amount for
                each asset. A fixed point representation is used to represent `$2^k$`
                different equidistant values in the range `$[LB_i, UB_i]$` for asset i.
        """
        self.portfolio_data = portfolio_data
        self.number_of_assets = len(portfolio_data)
        self.n_vars = self.number_of_assets * k
        self.outstanding_now = portfolio_data.get_outstanding_now()
        self.l_bound = portfolio_data.get_l_bound()
        self.u_bound = portfolio_data.get_u_bound()
        self.income = portfolio_data.get_income()
        self.returns = portfolio_data.get_returns()
        self.capital = portfolio_data.get_capital()
        self.k = k

    def calc_minimize_hhi(self) -> tuple[NDArray[np.float_], float]:
        r"""Calculate the to minimize HHI QUBO.

        The QUBO formulation is given by

        .. math::

            QUBO(x)
            =
            \frac{
                \sum_i\left(LB_i + \frac{UB_i-LB_i}{2^k-1}\sum_j2^j\cdot x_{i,j}\right)^2
            }{
                \left(\frac{1}{2}\sum_iUB_i+LB_i\right)^2
            },

        where:

            - `$LB_i$` is the lower bound for asset `$i$`,
            - `$UB_i$` is the upper bound for asset `$i$`,
            - `$k$` is the number of bits,
            - and `$x_{i,j}$` are the $k$ binary variables for asset `$i$` with $j<k$.

        Returns:
            qubo matrix and its offset
        """
        expected_total_outstanding_future = np.sum((self.u_bound + self.l_bound)) / 2

        qubo = np.zeros((self.n_vars, self.n_vars))
        offset = np.sum(self.l_bound**2) / expected_total_outstanding_future**2
        multiplier = (self.u_bound - self.l_bound) / (2**self.k - 1)
        for asset_i, (l_bound_i, multiplier_i) in enumerate(
            zip(self.l_bound, multiplier)
        ):
            # For asset i: (LB + multiplier * sum_j 2**j x_j) ** 2
            for bit_j in range(self.k):
                idx_1 = asset_i * self.k + bit_j

                # Diagonal elements: 2 * LB * multiplier * sum_j 2**j x_j
                qubo[idx_1, idx_1] += l_bound_i * multiplier_i * 2 ** (bit_j + 1)
                qubo[idx_1, idx_1] += multiplier_i**2 * 2 ** (2 * bit_j)

                # Elements: multiplier**2 * (sum_j 2**j x_j) * (sum_j' 2**j' x_j')
                for bit_j_prime in range(bit_j + 1, self.k):
                    idx_2 = asset_i * self.k + bit_j_prime
                    qubo[idx_1, idx_2] += multiplier_i**2 * 2 ** (
                        bit_j + bit_j_prime + 1
                    )

        qubo = qubo / expected_total_outstanding_future**2
        return qubo, offset

    def calc_emission_constraint(
        self,
        variable_now: str,
        variable_future: Optional[str] = None,
        reduction_percentage_target: float = 0.7,
    ) -> tuple[NDArray[np.float_], float]:
        r"""Calculate the emission constraint QUBO for arbitrary target reduction target

        The QUBO formulation is given by

        .. math::

            QUBO(x)
            =
            \left(
            \frac{\sum_i f_i \left(LB_i+\frac{UB_i-LB_i}{2^k-1}\sum_j2^j\cdot x_{i,j}\right)}
            {{\frac{1}{2}\sum_iUB_i+LB_i}}
            - g \frac{\sum_i e_i \cdot y_i}{\sum_i y_i}
            \right)^2

        where:

            - `$LB_i$` is the lower bound for asset `$i$`,
            - `$UB_i$` is the upper bound for asset `$i$`,
            - `$k$` is the number of bits,
            - `$e_i$` is the current emission intensity for asset `$i$`,
            - `$f_i$` is the expected emission intensity at the future for asset `$i$`,
            - `$y_i$` is the current outstanding amount for asset `$i$`,
            - `$g$` is the target value for the relative emission reduction,
            - and `$x_{i,j}$` are the $k$ binary variables for asset `$i$` with $j<k$.

        Args:
            variable_now: Name of the column in the portfolio dataset corresponding to
                the variables at current time.
            variable_future: Name of the column in the portfolio dataset corresponding
                to the variables at future time. If no value is provided, it is assumed
                that the value is constant over time, i.e., the variable
                ``variable_now`` will be used.
            reduction_percentage_target: Target value for reduction percentage amount.

        Raises:
            KeyError: if the provided column names are not in the portfolio_data.

        Returns:
            qubo matrix and its offset
        """
        if variable_future is None:
            variable_future = variable_now

        if variable_now not in self.portfolio_data:
            raise KeyError(
                f"Column name {variable_now} not present in portfolio dataset."
            )
        if variable_future not in self.portfolio_data:
            raise KeyError(
                f"Column name {variable_future} not present in portfolio dataset."
            )

        emission_intensity_now = self.portfolio_data.get_column(variable_now)
        emission_intensity_future = self.portfolio_data.get_column(variable_future)

        total_emission_now = np.sum(emission_intensity_now * self.outstanding_now)
        relelative_total_emission_now = total_emission_now / np.sum(
            self.outstanding_now
        )

        alpha = np.sum(
            (
                emission_intensity_future
                - reduction_percentage_target * relelative_total_emission_now
            )
            * self.l_bound
        )

        mantisse = np.power(2, np.arange(self.k))
        multiplier = (
            (
                emission_intensity_future
                - reduction_percentage_target * relelative_total_emission_now
            )
            * (self.u_bound - self.l_bound)
            / (2**self.k - 1)
        )
        beta = np.kron(multiplier, mantisse)
        qubo = np.zeros((self.n_vars, self.n_vars))

        offset = alpha**2 / total_emission_now**2
        for idx1 in range(self.number_of_assets * self.k):
            qubo[idx1, idx1] += 2 * alpha * beta[idx1] + beta[idx1] ** 2
            for idx2 in range(idx1 + 1, self.number_of_assets * self.k):
                qubo[idx1, idx2] += 2 * beta[idx1] * beta[idx2]

        qubo = qubo / total_emission_now**2
        return qubo, offset

    def calc_growth_factor_constraint(
        self, growth_target: float
    ) -> tuple[NDArray[np.float_], float]:
        r"""Calculate the growth factor constraint QUBO

        The QUBO formulation is given by

        .. math::

            QUBO(x)
            =
            \left(
            \frac{\sum_i LB_i + \frac{UB_i-LB_i}{2^k-1}\sum_j 2^j\cdot x_{i,j}}{\sum_i y_i}
            - g
            \right)^2

        where:

            - `$LB_i$` is the lower bound for asset `$i$`,
            - `$UB_i$` is the upper bound for asset `$i$`,
            - `$k$` is the number of bits,
            - `$g$` is the target value for the total growth factor,
            - `$y_i$` is the current outstanding amount for asset `$i$`,
            - and `$x_{i,j}$` are the $k$ binary variables for asset `$i$` with $j<k$.

        Args:
            growth_target: target value for growth factor total outstanding amount.

        Returns:
            qubo matrix and its offset
        """
        total_outstanding_now = np.sum(self.outstanding_now)
        alpha = np.sum(self.l_bound) / total_outstanding_now - growth_target

        mantisse = np.power(2, np.arange(self.k))
        multiplier = (self.u_bound - self.l_bound) / (
            (2**self.k - 1) * total_outstanding_now
        )
        beta = np.kron(multiplier, mantisse)

        qubo = np.zeros((self.n_vars, self.n_vars))
        # We only fill the upper left part of the matrix, since we don't use ancilla
        # variables
        qubo_slice = qubo[
            : self.k * self.number_of_assets, : self.k * self.number_of_assets
        ]
        # Add the off diagonal elements
        qubo_slice += np.triu(2 * np.outer(beta, beta), k=1)
        # Add the diagonal elements
        np.fill_diagonal(qubo_slice, beta**2 + 2 * alpha * beta)
        offset = alpha**2
        return qubo, float(offset)

    def calc_maximize_roc1(self) -> tuple[NDArray[np.float_], float]:
        r"""Calculate the to maximize ROC QUBO for variant 1.

        The QUBO formulation is given by

        .. math::

            QUBO(x)
            =
            -\sum_i\frac{r_i}{c_i\cdot y_i}
            \left(LB_i + \frac{UB_i-LB_i}{2^k-1}\sum_j2^j\cdot x_{i,j}\right),

        where

            - `$LB_i$` is the lower bound for asset `$i$`,
            - `$UB_i$` is the upper bound for asset `$i$`,
            - `$k$` is the number of bits,
            - `$y_i$` is the current outstanding amount for asset `$i$`,
            - `$r_i$` is the current return for asset `$i$`,
            - `$c_i$` is the regulatory capital for asset `$i$`,
            - and `$x_{i,j}$` are the $k$ binary variables for asset `$i$` with $j<k$.

        Returns:
            qubo matrix and its offset
        """
        theta = self.returns / (self.outstanding_now * self.capital)
        offset = np.sum(theta * self.l_bound)
        mantisse = np.power(2, np.arange(self.k))
        multiplier = theta * (self.u_bound - self.l_bound) / ((2**self.k - 1))
        qubo_diag = np.kron(multiplier, mantisse)

        qubo = np.diag(qubo_diag)
        return -qubo, -offset

    def calc_maximize_roc2(self) -> tuple[NDArray[np.float_], float]:
        r"""Calculate the to maximize ROC QUBO for variant 2.

        The QUBO formulation is given by

        .. math::

            QUBO(x,g)
            =
            -
            G_{inv}(g) \cdot
            \sum_i\frac{r_i}{y_i}
            \left(LB_i + \frac{UB_i-LB_i}{2^k-1}\sum_{j=0}^{k-1}2^j\cdot x_{i,j}\right),

            G_{inv}(g) =
            \left(
            1 + \sum_{j} 2^{-j-1}(2^{-j-1} - 1)\cdot g_{j}
            \right)

        where

            - `$LB_i$` is the lower bound for asset `$i$`,
            - `$UB_i$` is the upper bound for asset `$i$`,
            - `$k$` is the number of bits,
            - `$a$` is the number of ancilla variables,
            - `$y_i$` is the current outstanding amount for asset `$i$`,
            - `$r_i$` is the return for asset `$i$`,
            - `$c_i$` is the regulatory capital for asset `$i$`,
            - `$x_{i,j}$` are the $k$ binary variables for asset `$i$` with $j<k$.
            - `$g_{j}$` are the $a$ binary ancilla variables with $j<a$.

        Returns:
            qubo matrix and its offset
        """
        ancilla_variables = self.n_vars - self.k * self.number_of_assets

        alpha = np.sum(self.l_bound * self.returns / self.outstanding_now)
        mantisse = mantisse = np.power(2, np.arange(self.k))
        multiplier = (
            self.returns
            * (self.u_bound - self.l_bound)
            / (self.outstanding_now * (2**self.k - 1))
        )
        beta = np.kron(multiplier, mantisse)

        gamma = np.power(2.0, np.arange(-1, -ancilla_variables - 1, -1))
        gamma = gamma**2 - gamma

        qubo = np.zeros((self.n_vars, self.n_vars))
        np.fill_diagonal(
            qubo[: self.number_of_assets * self.k, : self.number_of_assets * self.k],
            beta,
        )
        qubo[
            : self.number_of_assets * self.k, self.number_of_assets * self.k :
        ] += np.outer(beta, gamma)
        np.fill_diagonal(
            qubo[self.number_of_assets * self.k :, self.number_of_assets * self.k :],
            alpha * gamma,
        )
        offset = alpha
        return -qubo, -offset

    def calc_stabilize_c(self) -> tuple[NDArray[np.float_], float]:
        r"""Calculate the QUBO that stabilizes the growth factor in the second ROC
        formulation.

        The QUBO formulation is given by

        .. math::

            QUBO(x,g)
            &=
            \left(
            \sum_i\frac{c_i}{y_i}
            \left(LB_i + \frac{UB_i-LB_i}{2^k-1}\sum_j2^j\cdot x_{i,j}\right)
            - G_C(g)\sum_i c_i
            \right)^2,

            G_C &= 1 + \sum_j 2^{-j - 1} \cdot g_j,

        where

            - `$LB_i$` is the lower bound for asset `$i$`,
            - `$UB_i$` is the upper bound for asset `$i$`,
            - `$k$` is the number of bits,
            - `$a$` is the number of ancilla variables,
            - `$y_i$` is the current outstanding amount for asset `$i$`,
            - `$c_i$` is the regulatory capital for asset `$i$`,
            - `$x_{i,j}$` are the $k$ binary variables for asset `$i$` with $j<k$,
            - `$g_j$` are the $a$ ancillary binary variables with $j<a$.

        Returns:
            qubo matrix and its offset
        """
        ancilla_variables = self.n_vars - self.k * self.number_of_assets
        alpha = np.sum(self.capital * self.l_bound / self.outstanding_now) - np.sum(
            self.capital
        )

        mantisse = mantisse = np.power(2, np.arange(self.k))
        multiplier = (
            self.capital
            * (self.u_bound - self.l_bound)
            / (self.outstanding_now * (2**self.k - 1))
        )
        beta = np.kron(multiplier, mantisse)

        gamma = -np.power(2.0, np.arange(-1, -ancilla_variables - 1, -1)) * np.sum(
            self.capital
        )

        qubo = np.zeros((self.n_vars, self.n_vars))
        qubo_upper_left = qubo[
            : self.number_of_assets * self.k, : self.number_of_assets * self.k
        ]
        qubo_upper_left += np.triu(2 * np.outer(beta, beta), k=1)
        np.fill_diagonal(qubo_upper_left, 2 * alpha * beta + beta**2)

        qubo_upper_right = qubo[
            : self.number_of_assets * self.k, self.number_of_assets * self.k :
        ]
        qubo_upper_right += 2 * np.outer(beta, gamma)

        qubo_lower_right = qubo[
            self.number_of_assets * self.k :, self.number_of_assets * self.k :
        ]
        qubo_lower_right += np.triu(2 * np.outer(gamma, gamma), k=1)
        np.fill_diagonal(qubo_lower_right, 2 * alpha * gamma + gamma**2)
        offset = alpha**2

        return qubo, offset<|MERGE_RESOLUTION|>--- conflicted
+++ resolved
@@ -32,12 +32,8 @@
     """
 
     def __init__(self, portfolio_data: PortfolioData, k: int) -> None:
-<<<<<<< HEAD
-        """
-=======
         """Init of the ``QuboFactory``.
 
->>>>>>> bd3d7847
         Args:
             portfolio_data: A ``PortfolioData`` object containing the portfolio to
                 optimize.
